/*
 * This file is part of the stm32-template project.
 *
 * Copyright (C) 2020 Johannes Huebner <dev@johanneshuebner.com>
 *
 * This program is free software: you can redistribute it and/or modify
 * it under the terms of the GNU General Public License as published by
 * the Free Software Foundation, either version 3 of the License, or
 * (at your option) any later version.
 *
 * This program is distributed in the hope that it will be useful,
 * but WITHOUT ANY WARRANTY; without even the implied warranty of
 * MERCHANTABILITY or FITNESS FOR A PARTICULAR PURPOSE.  See the
 * GNU General Public License for more details.
 *
 * You should have received a copy of the GNU General Public License
 * along with this program.  If not, see <http://www.gnu.org/licenses/>.
 */

/* This file contains all parameters used in your project
 * See main.cpp on how to access them.
 * If a parameters unit is of format "0=Choice, 1=AnotherChoice" etc.
 * It will be displayed as a dropdown in the web interface
 * If it is a spot value, the decimal is translated to the name, i.e. 0 becomes "Choice"
 * If the enum values are powers of two, they will be displayed as flags, example
 * "0=None, 1=Flag1, 2=Flag2, 4=Flag3, 8=Flag4" and the value is 5.
 * It means that Flag1 and Flag3 are active -> Display "Flag1 | Flag3"
 *
 * Every parameter/value has a unique ID that must never change. This is used when loading parameters
 * from flash, so even across firmware versions saved parameters in flash can always be mapped
 * back to our list here. If a new value is added, it will receive its default value
 * because it will not be found in flash.
 * The unique ID is also used in the CAN module, to be able to recover the CAN map
 * no matter which firmware version saved it to flash.
 * Make sure to keep track of your ids and avoid duplicates. Also don't re-assign
 * IDs from deleted parameters because you will end up loading some random value
 * into your new parameter!
 * IDs are 16 bit, so 65535 is the maximum
 */

 //Define a version string of your firmware here
#define VER 0.22.B
<<<<<<< HEAD
=======

#include "myLogging.h"
>>>>>>> c7c101bb

/* Entries must be ordered as follows:
   1. Saveable parameters (id != 0)
   2. Temporary parameters (id = 0)
   3. Display values
 */
//Next param id (increase when adding new parameter!): 20
//Next value Id: 2016
/*              category     name         unit       min     max     default id */
#define PARAM_LIST \
    PARAM_ENTRY(CAT_HARDWARE,udcdivider,  "dig/V",   0,      100,    10,     1   ) \
    PARAM_ENTRY(CAT_HARDWARE,economizer,  "%",       0,      100,    100,    7   ) \
    PARAM_ENTRY(CAT_HARDWARE,inletvtgsrc, IVSRC,     0,      2,      0,      8   ) \
    PARAM_ENTRY(CAT_HARDWARE,lockpwm,     "dig",    -100,    100,    30,     14  ) \
    PARAM_ENTRY(CAT_HARDWARE,lockopentm,  "ms",      0,      10000,  1000,   13  ) \
    PARAM_ENTRY(CAT_HARDWARE,lockclosethr,"dig",     0,      4095,   0,      11  ) \
    PARAM_ENTRY(CAT_HARDWARE,lockopenthr, "dig",     0,      4095,   0,      12  ) \
    PARAM_ENTRY(CAT_CHARGE,  maxpower,    "kW",      0,      1000,   100,    17  ) \
    PARAM_ENTRY(CAT_CHARGE,  maxvtg,      "V",       0,      1000,   410,    18  ) \
    PARAM_ENTRY(CAT_CHARGE,  maxcur,      "A",       0,      500,    125,    19  ) \
    TESTP_ENTRY(CAT_CHARGE,  targetvtg,   "V",       0,      1000,   0,      3   ) \
    TESTP_ENTRY(CAT_CHARGE,  chargecur,   "A",       0,      500,    0,      4   ) \
    TESTP_ENTRY(CAT_CHARGE,  soc,         "%",       0,      100,    0,      5   ) \
    TESTP_ENTRY(CAT_CHARGE,  batvtg,      "V",       0,      1000,   0,      6   ) \
    TESTP_ENTRY(CAT_TEST,    locktest,    LOCK,      0,      2,      0,      9   ) \
    TESTP_ENTRY(CAT_TEST,    logging,     MODULES,   0,      511,    DEFAULT_LOGGINGMASK,    15  ) \
    VALUE_ENTRY(opmode,      OPMODES, 2000 ) \
    VALUE_ENTRY(version,     VERSTR,  2001 ) \
    VALUE_ENTRY(lasterr,     errorListString,  2002 ) \
    VALUE_ENTRY(evsevtg,     "V",    2006 ) \
    VALUE_ENTRY(evsecur,     "A",    2010 ) \
    VALUE_ENTRY(inletvtg,    "V",    2007 ) \
    VALUE_ENTRY(evsemaxcur,  "A",    2008 ) \
    VALUE_ENTRY(evsemaxvtg,  "V",    2009 ) \
    VALUE_ENTRY(evsecp,      "%",    2012 ) \
    VALUE_ENTRY(temp1,       "°C",   2003 ) \
    VALUE_ENTRY(temp2,       "°C",   2004 ) \
    VALUE_ENTRY(temp3,       "°C",   2005 ) \
    VALUE_ENTRY(dcsw1dc,     "%",    2013 ) \
    VALUE_ENTRY(lockfb,      "dig",  2011 ) \
    VALUE_ENTRY(lockstt,     LOCK,   2014 ) \
    VALUE_ENTRY(checkpoint,  "dig",  2015 ) \
    VALUE_ENTRY(cpuload,     "%",    2094 )


/***** Enum String definitions *****/
#define OPMODES      "0=Off, 1=Connecting, 2=Connected, 3=NegotiateProtocol, 4=SessionSetup, 5=ServiceDiscovery, \
6=PaymentSelection, 7=ContractAuthentication, 8=ParameterDiscovery, 9=ConnectorLock, 10=CableCheck, 11=Precharge, \
12=ContactorsClosed, 13=PowerDelivery, 14=CurrentDemand, 15=WeldingDetection, 16=SessionStop, 17=Finished, 18=Error"

#define IVSRC        "0=ChargerOutput, 1=AnalogInput, 2=CAN"
#define LOCK         "0=None, 1=Open, 2=Close, 3=Opening, 4=Closing"
#define MODULES      "0=None, 1=ConnMgr, 2=HwInterface, 4=Homeplug, 8=StateMachine, 16=QCA, 32=Tcp, 64=TcpTraffic, 128=IPV6, 256=ModemFinder, 511=All, 447=AllButTraffic"
#define CAT_HARDWARE "Hardware Config"
#define CAT_CHARGE   "Charge parameters"
#define CAT_TEST     "Testing"

#define VERSTR STRINGIFY(4=VER)

/***** enums ******/

enum _canperiods
{
   CAN_PERIOD_100MS = 0,
   CAN_PERIOD_10MS,
   CAN_PERIOD_LAST
};

enum _modes
{
   MOD_OFF = 0,
   MOD_RUN,
   MOD_LAST
};

enum _inletsources
{
   IVSRC_CHARGER,
   IVSRC_ANAIN,
   IVSRC_CAN
};

//Generated enum-string for possible errors
extern const char* errorListString;
<|MERGE_RESOLUTION|>--- conflicted
+++ resolved
@@ -40,11 +40,8 @@
 
  //Define a version string of your firmware here
 #define VER 0.22.B
-<<<<<<< HEAD
-=======
 
 #include "myLogging.h"
->>>>>>> c7c101bb
 
 /* Entries must be ordered as follows:
    1. Saveable parameters (id != 0)
